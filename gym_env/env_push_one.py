import sys
import os
sys.path.append(os.path.abspath(os.path.join(os.path.dirname(__file__), '..')))
from gym_env.robosuite import load_controller_config
from gym_env.robosuite.environments.manipulation.push_one_plate import Pusher

# from gym_env.utilities import ENV_CONTEXTS

import gym
import numpy as np
import time
import cv2
import imageio
import copy
import matplotlib.pyplot as plt


USE_BIRDVIEW = True

class PusherOneSingleAction(gym.Env):
    def __init__(self, render=False):
        self.render = render

        config = load_controller_config(
            default_controller="OSC_POSITION",
        )

        self.camera_name = "frontview"
        self.env = Pusher(
            robots="Kinova3",  # try with other robots like "Sawyer" and "Jaco"
            has_renderer=self.render,
            has_offscreen_renderer=self.render,
            use_camera_obs=self.render,
            controller_configs=config,
            camera_names=self.camera_name,
            control_freq=20,
        )

        self.action_space = gym.spaces.Box(
            low=np.array([-0.28, -0.1, -0.01 * np.pi, 0.3]),
            high=np.array([-0.22, 0.1, 0.01 * np.pi, 0.5]),
            dtype=np.float32,
        )

        self.observation_space = gym.spaces.Box(
            low=-1.0, high=1.0, shape=(2,), dtype=np.float32
        )
        self.context = {}
        self._seed = None
<<<<<<< HEAD
        self.target_pos = self.env.target_pos[:2]
=======
        
    def _cup_geom_info(self):
        """
        Robustly returns (radius, height, mass, com_offset[3]) for the cup,
        without assuming any non-standard attributes.
        """
        cup = self.env.cup
        sim = self.env.sim

        # -------- radius & height --------
        if hasattr(cup, "size"): 
            radius, height = cup.size
        elif hasattr(cup, "_size"):
            radius, height = cup._size
        else:
            body_id  = self.env.cup_body_id
            geomadr  = sim.model.body_geomadr[body_id]
            gid      = geomadr
            radius, height = sim.model.geom_size[gid][:2]

        # -------- mass & COM offset -------
        body_id = self.env.cup_body_id
        mass    = sim.model.body_mass[body_id]
        com_off = sim.model.body_ipos[body_id]

        return radius, height, mass, com_off

>>>>>>> 5e1d22ad

    def step(self, action, writer=None):
        """
        :param action: 4D action vector (x, y location of the pusher, push angle, push velocity)
        """
        act = copy.deepcopy(action)
        rewards = []
        done = False
        state_keys = ["cup_pos"]
        states = {x: [] for x in state_keys}
        horizon = 40
        # print ('horizon:', horizon)
        camera_view = []
        tmp = self.env.sim.data.get_joint_qpos("knob_joint0")
        tmp[:2] = [action[0], action[1]]
        self.env.sim.data.set_joint_qpos("knob_joint0", tmp)

        """ === Modify the meaning of anlge (action[2]) === """
        cup_pos = self.env.sim.data.get_joint_qpos("cup_joint0")
        # Calculate the angle between the knob and the cup COM, as the reference angle
        y_diff = cup_pos[1] - action[1]
        x_diff = cup_pos[0] - action[0]
        reference_angle = np.arctan2(y_diff, x_diff)

        # update the action[2] with the reference angle
        act[2] = reference_angle + action[2]

        x_init, y_init, theta, v = action
        cup_pos = self.env.sim.data.get_joint_qpos("cup_joint0")

        ## Setting where knob needs to stop to match the real kinova pusher action
        move_distance = np.linalg.norm([x_init, y_init] - cup_pos[:2]) - 0.045
        push_time = move_distance / v
        on_edge = False
        wall_contact = False
        for _ in range(horizon):
            self.set_knob_vel(act, push_time)

            obs, reward, done, infos = self.env.step(np.zeros(4))
            
            if self.env.check_contact_with_wall():
                wall_contact = True
            if self.env.check_on_edge():
                on_edge = True
            
            if writer is not None:
                # cv2.imwrite("tmp.png",  cv2.cvtColor(cv2.rotate(infos[self.camera_name + "_image"], cv2.ROTATE_180), cv2.COLOR_RGB2BGR))
                # input()
                writer.append_data(
                    cv2.rotate(infos[self.camera_name + "_image"], cv2.ROTATE_180)
                )

            if self.render:
                time.sleep(0.01)

            # get state of the env
            for key in state_keys:
                states[key].append(obs[key])
            rewards.append(reward)
            if self.render:
                camera_view.append(infos[self.camera_name + "_image"].copy())
        
        # if wall_contact:
        #     # print ("Wall contact")
        #     rewards[-1] += 0.1
        # if on_edge:
        #     # print ("On edge")
        #     rewards[-1] -= 0.5
        
        # process observations
        observation = self.get_obs()
        done = True
        final_reward = -np.linalg.norm(np.array(states['cup_pos'][-1][:2]) - np.array(self.env.target_pos[:2]))
        info = {
            "rewards": final_reward,
            **states,
            "success": self.env._check_success(),
            "dist_to_goal": self.env.get_cup_to_goal(),
            "render_image": camera_view,
            "env_params": self.env_params,                         
            "contact_wall": self.env.check_contact_with_wall(),
            "on_edge": self.env.check_on_edge(),
        }
        
        return observation, final_reward, done, info

    def set_knob_vel(self, action, push_time):
        vel = np.zeros(6)  # x, y, z, around x, around y, around z
        if self.env.sim.data.time < push_time:
            x_init, y_init, theta, v = action
            # self.env.default_knob_pos = np.array([x_init, y_init, 0.8])
            velocity = v
            vel_x = velocity * np.cos(theta)
            vel_y = velocity * np.sin(theta)
            vel[0] = vel_x
            vel[1] = vel_y
        self.env.sim.data.set_joint_qvel("knob_joint0", vel)

    def reset(self):
        self.env.reset()
        # -------- build 9-D env_params -------- #
        pos_xy   = self.env.cup_init_pos[:2]                       
        radius, height, mass, com = self._cup_geom_info()      
        friction = np.array([self.env.table_friction[0]])   
    
        self.env_params = np.concatenate(
            [pos_xy, [radius], [height], [mass], com, friction]
        ).astype(np.float32)
    
        return self.get_obs()

    def render(self):
        pass

    def close(self):
        # print("Closing environment")
        self.env.close()

    def seed(self, seed=None):
        if seed is not None:
            self._seed = seed
        else:
            self._seed = np.random.seed(0)

    @staticmethod
    def normalize_state(pos, default_pos, pos_range):
        lb, ub = pos_range
        assert lb <= ub

        if lb == ub:
            return np.zeros_like(pos)
        else:
            pos_norm = pos - default_pos
            pos_norm = (pos_norm - lb) / (ub - lb)
            pos_norm = pos_norm * 2 - 1
            # print(
            #     "range: ",
            #     pos_range,
            #     "pos",
            #     pos,
            #     "default_pose",
            #     default_pos,
            #     "pos_norm",
            #     pos_norm,
            # )
            return pos_norm

    def get_obs(self):
        # get state and normalize
        cup_pos = self.env.cup_init_pos
        cup_range = np.array(self.env.default_cup_pos_range)
        shift_y = self.env.default_cup_shift_y
        cup_range[0] -= shift_y
        cup_range[1] += shift_y
        cup_pos_norm = self.normalize_state(
            cup_pos[:2], self.env.default_cup_pos[:2], cup_range
        )
        cup_pos_norm[0] *= cup_range[1] / (cup_range[1] - shift_y)
        # print("cup_pos_norm", cup_pos_norm)
        return cup_pos_norm[:2]
        target_pos = self.env.target_pos
        # target_pos_norm = self.normalize_state(
        #     target_pos, self.env.default_target_pos, self.env.default_target_pos_range
        # )
        # return np.concatenate([cup_pos_norm[:2], target_pos_norm[:2]])

    def get_context(self):
        return self.env.get_context()

    def set_context(self, context):
        self.env.set_context(context)
        self.context = context
        
    def set_env_params(self, initial_puck_pos):
        self.env.defined_puck_pos = initial_puck_pos
        # print ("using the defined puck pos: ", initial_puck_pos)

    @staticmethod
    def get_state_traj(info):
        state_traj = []
        for index in range(len(info["cup_pos"])):
            trajectory = info["cup_pos"][index][:2]
            trajectory = np.array(trajectory).flatten()
            state_traj.append(trajectory)
        return np.array(state_traj)
    
    @staticmethod
    def get_env_params(info):
        if "env_params" in info:
            return info["env_params"]
        else:
            return None


def main():
    # This is for simulation evaluation purpose 
    env = PusherOneSingleAction(render=1)

    env.reset()
    e_dr_real = env.get_context()

    e_dr_real["dynamic@floor1_table_collision@friction_sliding"] = 0.2
    e_dr_real["dynamic@floor2_table_collision@friction_sliding"] = 0.2
    e_dr_real["dynamic@knob_g0@damping_ratio"] = -3
    e_dr_real["dynamic@x_left_wall_g0@damping_ratio"] = -3
    e_dr_real["dynamic@x_right_wall_g0@damping_ratio"] = -3
    e_dr_real["dynamic@y_front_wall_g0@damping_ratio"] = -3

    env.set_context(e_dr_real)
    env.reset()
    writer = imageio.get_writer("./dummyDemo_video_large_friction.mp4", fps=env.env.control_freq)
    damping_range = np.arange(-5, -30, -5)
    for i in range(1):
        e_dr_real["dynamic@knob_g0@damping_ratio"] = damping_range[i]
        env.set_context(e_dr_real)
        env.env.defined_puck_pos = [-0.147, 0.036]
        env.reset()
        action = env.action_space.sample()
        # action = np.zeros_like(action)
        action[0] = -0.22
        action[3] = 0.5
        action[1] = 0.0
        action[2] = 0.0
        obs, reward, done, info = env.step(action, writer)

        # plot the trajectory of cup
        cup_traj = env.get_state_traj(info)
        print(len(cup_traj))
        print ("cup_traj", cup_traj[-1])
        print("goal: ", env.env.target_pos)
        print("reward: ", reward)
        # print (cup_traj.shape)
        ## save the trajectory
        plt.plot(cup_traj[:, 0], cup_traj[:, 1], label=f"{damping_range[i]}")

    env.close()
    writer.close()
    
    plt.savefig("cup_trajectory.png")

if __name__ == "__main__":
    main()<|MERGE_RESOLUTION|>--- conflicted
+++ resolved
@@ -47,9 +47,7 @@
         )
         self.context = {}
         self._seed = None
-<<<<<<< HEAD
         self.target_pos = self.env.target_pos[:2]
-=======
         
     def _cup_geom_info(self):
         """
@@ -77,7 +75,6 @@
 
         return radius, height, mass, com_off
 
->>>>>>> 5e1d22ad
 
     def step(self, action, writer=None):
         """
